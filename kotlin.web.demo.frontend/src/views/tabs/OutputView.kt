/*
 * Copyright 2000-2015 JetBrains s.r.o.
 *
 * Licensed under the Apache License, Version 2.0 (the "License");
 * you may not use this file except in compliance with the License.
 * You may obtain a copy of the License at
 *
 * http://www.apache.org/licenses/LICENSE-2.0
 *
 * Unless required by applicable law or agreed to in writing, software
 * distributed under the License is distributed on an "AS IS" BASIS,
 * WITHOUT WARRANTIES OR CONDITIONS OF ANY KIND, either express or implied.
 * See the License for the specific language governing permissions and
 * limitations under the License.
 */

package views.tabs

import application.makeReference
import kotlinx.html.classes
import kotlinx.html.dom.append
import kotlinx.html.js.span
import org.w3c.dom.HTMLElement
import org.w3c.dom.HTMLSpanElement
import utils.unEscapeString
import kotlin.browser.document


class OutputView(val element: HTMLElement) {

    fun print(s: String) {
        element.append.span {
            +s.replace("</br>", "\n").replace("<br/>", "\n")
            classes = setOf("standard-output")
        }
    }

    fun println(s: String) {
        print(s + '\n')
    }

<<<<<<< HEAD
    public fun printError(s: String): HTMLSpanElement = element.append.span {
=======
    fun printError(s: String): HTMLSpanElement = element.append.span {
>>>>>>> 17324a04
        +s.replace("</br>", "\n").replace("<br/>", "\n")
        classes = setOf("error-output")
    }

    fun printErrorLine(s: String = "") {
        printError(s + '\n')
    }

    fun printMarkedText(text: String) {
        var unprocessedFragment = unEscapeString(text)
        while (unprocessedFragment.isNotBlank()) {
            val spanElement = document.createElement("span") as HTMLSpanElement
            if (unprocessedFragment.startsWith("<outStream>")) {
                unprocessedFragment = unprocessedFragment.substringAfter("<outStream>")
                spanElement.className = "standard-output"
                spanElement.textContent = unprocessedFragment.substringBefore("</outStream>")
                unprocessedFragment = unprocessedFragment.substringAfter("</outStream>")
            } else {
                unprocessedFragment = unprocessedFragment.substringAfter("<errStream>")
                spanElement.className = "error-output"
                spanElement.textContent = unprocessedFragment.substringBefore("</errStream>")
                unprocessedFragment = unprocessedFragment.substringAfter("</errStream>")
            }
            element.appendChild(spanElement)
        }
    }

    fun printException(exception: dynamic) {
        printErrorLine()
        var currentException = exception
        var isSecurityException = false
        val accessControlException = "java.security.AccessControlException"
        while (currentException != null) {
            if (currentException.fullName == accessControlException) {
                printSecurityException(currentException)
                isSecurityException = true
                break
            }
            currentException = currentException.cause
        }
        if (!isSecurityException) {
            printSimpleException(exception)
        }
    }

    /**
     * Print security exception
     * Print the last line in stack trace for showing line with exception in user code
     */
    private fun printSecurityException(exception: dynamic) {
        if (exception.stackTrace != null) {
            printErrorLine(
                    if (exception.message != null) {
                        "Access control exception due to security reasons in web playground: \n " + exception.message
                    } else {
                        "Access control exception due to security reasons in web playground"
                    }
            )
            printLastStackTraceLine(exception.stackTrace)
        }
    }

    /**
     * Print simple exception with full stack trace and exception body
     */
    private fun printSimpleException(exception: dynamic) {
        printErrorLine(
                if (exception.message != null) {
                    "Exception in thread \"main\" " + exception.fullName + ": " + unEscapeString(exception.message)
                } else {
                    "Exception in thread \"main\" " + exception.fullName
                }
        )
        printExceptionBody(exception)
    }

    fun printExceptionBody(exception: dynamic) {
        printFullStackTrace(exception.stackTrace)
        printExceptionCause(exception)
        printErrorLine()
    }

<<<<<<< HEAD
    private fun printLastStackTraceLine(stackTrace: Array<dynamic>) {
        if (stackTrace.isNotEmpty()) {
            printStackTraceLine(stackTrace.last())
        }
    }

    private fun printFullStackTrace(stackTrace: Array<dynamic>) {
        stackTrace
                .takeWhile { !it.className.startsWith("sun.reflect") }
                .forEach { printStackTraceLine(it) }
    }

    private fun printStackTraceLine(stackTrace: dynamic) {
        val element = printError("    at " + stackTrace.className + '.' + stackTrace.methodName + '(')
        element.appendChild(makeReference(stackTrace.fileName, stackTrace.lineNumber))
        printErrorLine(")")
    }

    private fun printExceptionCause(exception: dynamic) {
        if (exception.cause != null) {
            var cause = exception.cause
=======
    private fun printStackTrace(stackTrace: Array<dynamic>) {
        for (stackTraceElement in stackTrace) {
            if (stackTraceElement.className.startsWith("sun.reflect")) {
                break
            }
            val element = printError("    at " + stackTraceElement.className + '.' + stackTraceElement.methodName + '(')
            element.appendChild(makeReference(stackTraceElement.fileName, stackTraceElement.lineNumber))
            printErrorLine(")")
        }
    }

    private fun printExceptionCause(exception: dynamic) {
        if (exception.cause != null) {
            val cause = exception.cause
>>>>>>> 17324a04
            if (cause.message != null) {
                printErrorLine("Caused by: " + cause.fullName + ": " + unEscapeString(cause.message) + '\n')
            } else {
                printErrorLine("Caused by: " + cause.fullName + '\n')
            }
            printFullStackTrace(cause.stackTrace)
            printExceptionCause(cause)
        }
    }
}<|MERGE_RESOLUTION|>--- conflicted
+++ resolved
@@ -39,11 +39,8 @@
         print(s + '\n')
     }
 
-<<<<<<< HEAD
     public fun printError(s: String): HTMLSpanElement = element.append.span {
-=======
-    fun printError(s: String): HTMLSpanElement = element.append.span {
->>>>>>> 17324a04
+
         +s.replace("</br>", "\n").replace("<br/>", "\n")
         classes = setOf("error-output")
     }
@@ -125,8 +122,7 @@
         printExceptionCause(exception)
         printErrorLine()
     }
-
-<<<<<<< HEAD
+  
     private fun printLastStackTraceLine(stackTrace: Array<dynamic>) {
         if (stackTrace.isNotEmpty()) {
             printStackTraceLine(stackTrace.last())
@@ -148,22 +144,6 @@
     private fun printExceptionCause(exception: dynamic) {
         if (exception.cause != null) {
             var cause = exception.cause
-=======
-    private fun printStackTrace(stackTrace: Array<dynamic>) {
-        for (stackTraceElement in stackTrace) {
-            if (stackTraceElement.className.startsWith("sun.reflect")) {
-                break
-            }
-            val element = printError("    at " + stackTraceElement.className + '.' + stackTraceElement.methodName + '(')
-            element.appendChild(makeReference(stackTraceElement.fileName, stackTraceElement.lineNumber))
-            printErrorLine(")")
-        }
-    }
-
-    private fun printExceptionCause(exception: dynamic) {
-        if (exception.cause != null) {
-            val cause = exception.cause
->>>>>>> 17324a04
             if (cause.message != null) {
                 printErrorLine("Caused by: " + cause.fullName + ": " + unEscapeString(cause.message) + '\n')
             } else {
