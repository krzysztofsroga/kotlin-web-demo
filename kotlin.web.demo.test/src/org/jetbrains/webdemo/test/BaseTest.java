package org.jetbrains.webdemo.test;
/*
 * Copyright 2000-2012 JetBrains s.r.o.
 *
 * Licensed under the Apache License, Version 2.0 (the "License");
 * you may not use this file except in compliance with the License.
 * You may obtain a copy of the License at
 *
 * http://www.apache.org/licenses/LICENSE-2.0
 *
 * Unless required by applicable law or agreed to in writing, software
 * distributed under the License is distributed on an "AS IS" BASIS,
 * WITHOUT WARRANTIES OR CONDITIONS OF ANY KIND, either express or implied.
 * See the License for the specific language governing permissions and
 * limitations under the License.
 */

import com.intellij.openapi.project.Project;
import com.intellij.openapi.util.Disposer;
import junit.framework.TestCase;
import org.jetbrains.kotlin.cli.jvm.compiler.JetCoreEnvironment;
import org.jetbrains.webdemo.*;
import org.jetbrains.webdemo.backend.BackendSettings;
import org.jetbrains.webdemo.backend.Initializer;
import org.jetbrains.webdemo.backend.ServerInitializer;
import org.jetbrains.webdemo.backend.enviroment.EnvironmentManager;
import org.jetbrains.webdemo.backend.enviroment.EnvironmentManagerForServer;
import org.jetbrains.webdemo.examplesLoader.ExamplesList;
import org.jetbrains.webdemo.help.HelpLoader;
<<<<<<< HEAD
import org.jetbrains.webdemo.ApplicationSettings;
=======
import org.jetbrains.webdemo.responseHelpers.JavaToKotlinConverter;
import org.jetbrains.webdemo.server.ApplicationSettings;
>>>>>>> 489f535b
import org.jetbrains.webdemo.session.SessionInfo;

import java.io.File;
import java.io.IOException;
import java.io.PrintWriter;
import java.nio.file.Files;
import java.nio.file.Path;
import java.nio.file.Paths;

public class BaseTest extends TestCase {

    protected SessionInfo sessionInfo = new SessionInfo("test");
    protected EnvironmentManager myEnvironmentManager = new EnvironmentManagerForServer();

    public BaseTest(String name) {
        super(name);
    }
    public BaseTest() {
    }

    @Override
    public void setUp() throws Exception {
        super.setUp();
        System.setProperty("kotlin.running.in.server.mode", "true");
        System.setProperty("java.awt.headless", "true");

        Path currentRelativePath = Paths.get("");
        String currentAbsolutePath = currentRelativePath.toAbsolutePath().toString();

        Initializer.INITIALIZER = ServerInitializer.getInstance();
        ErrorWriter.ERROR_WRITER = ErrorWriter.getInstance();

        BackendSettings.WEBAPP_ROOT_DIRECTORY = currentAbsolutePath + File.separator + "kotlin.web.demo.test" + File.separator + "resources";
        BackendSettings.CLASS_PATH = currentAbsolutePath + File.separator + "out" + File.separator + "production";
        ApplicationSettings.EXAMPLES_DIRECTORY = "examples";
<<<<<<< HEAD
        BackendSettings.JAVA_EXECUTE = BackendSettings.JAVA_HOME + File.separator + "bin" + File.separator + "java";
        BackendSettings.LIBS_DIR = currentAbsolutePath + File.separator + "lib";
=======
        ApplicationSettings.JAVA_EXECUTE = ApplicationSettings.JAVA_HOME + File.separator + "bin" + File.separator + "java";
        ApplicationSettings.LIBS_DIR = currentAbsolutePath + File.separator + "lib";
        JavaToKotlinConverter.init();
>>>>>>> 489f535b

        createManager();
        initializePolicyFile();

        ExamplesList.getInstance();
        HelpLoader.getInstance();
        Statistics.getInstance();
    }

    protected JetCoreEnvironment createManager() {
        myEnvironmentManager.getEnvironment();
        ServerInitializer.setEnvironmentManager(myEnvironmentManager);

        return myEnvironmentManager.getEnvironment();
    }

    protected void initializePolicyFile() throws IOException {
        Path templateFilePath = Paths.get(BackendSettings.WEBAPP_ROOT_DIRECTORY + File.separator + "executors.policy.template");
        String templateFileContent = new String(Files.readAllBytes(templateFilePath));
        String policyFileContent = templateFileContent.replaceAll("@CLASS_PATH@", BackendSettings.CLASS_PATH.replaceAll("\\\\", "/"));
        policyFileContent = policyFileContent.replaceAll("@LIBS_DIR@", BackendSettings.LIBS_DIR.replaceAll("\\\\", "/"));
        try (PrintWriter policyFile = new PrintWriter(BackendSettings.WEBAPP_ROOT_DIRECTORY + File.separator + "executors.policy")) {
            policyFile.write(policyFileContent);
        }
    }

    protected Project getProject() {
        return myEnvironmentManager.getEnvironment().getProject();
    }

    @Override
    public void tearDown() throws Exception {
        Disposer.dispose(myEnvironmentManager.getDisposable());
        myEnvironmentManager = null;
        sessionInfo = null;
        super.tearDown();
    }
}<|MERGE_RESOLUTION|>--- conflicted
+++ resolved
@@ -20,19 +20,16 @@
 import junit.framework.TestCase;
 import org.jetbrains.kotlin.cli.jvm.compiler.JetCoreEnvironment;
 import org.jetbrains.webdemo.*;
+import org.jetbrains.webdemo.backend.BackendSessionInfo;
 import org.jetbrains.webdemo.backend.BackendSettings;
 import org.jetbrains.webdemo.backend.Initializer;
 import org.jetbrains.webdemo.backend.ServerInitializer;
 import org.jetbrains.webdemo.backend.enviroment.EnvironmentManager;
 import org.jetbrains.webdemo.backend.enviroment.EnvironmentManagerForServer;
+import org.jetbrains.webdemo.backend.responseHelpers.JavaToKotlinConverter;
 import org.jetbrains.webdemo.examplesLoader.ExamplesList;
 import org.jetbrains.webdemo.help.HelpLoader;
-<<<<<<< HEAD
 import org.jetbrains.webdemo.ApplicationSettings;
-=======
-import org.jetbrains.webdemo.responseHelpers.JavaToKotlinConverter;
-import org.jetbrains.webdemo.server.ApplicationSettings;
->>>>>>> 489f535b
 import org.jetbrains.webdemo.session.SessionInfo;
 
 import java.io.File;
@@ -68,14 +65,9 @@
         BackendSettings.WEBAPP_ROOT_DIRECTORY = currentAbsolutePath + File.separator + "kotlin.web.demo.test" + File.separator + "resources";
         BackendSettings.CLASS_PATH = currentAbsolutePath + File.separator + "out" + File.separator + "production";
         ApplicationSettings.EXAMPLES_DIRECTORY = "examples";
-<<<<<<< HEAD
         BackendSettings.JAVA_EXECUTE = BackendSettings.JAVA_HOME + File.separator + "bin" + File.separator + "java";
         BackendSettings.LIBS_DIR = currentAbsolutePath + File.separator + "lib";
-=======
-        ApplicationSettings.JAVA_EXECUTE = ApplicationSettings.JAVA_HOME + File.separator + "bin" + File.separator + "java";
-        ApplicationSettings.LIBS_DIR = currentAbsolutePath + File.separator + "lib";
         JavaToKotlinConverter.init();
->>>>>>> 489f535b
 
         createManager();
         initializePolicyFile();
