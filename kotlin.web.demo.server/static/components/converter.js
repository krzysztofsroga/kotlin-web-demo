--- conflicted
+++ resolved
@@ -66,13 +66,7 @@
                     editor.setValue(data[0].text);
                     editor.setSelection({line:0, ch:0}, {line:editor.lineCount() - 1});
                     editor.indentSelection("smart");
-<<<<<<< HEAD
-                    //editor.selectAll(editor);
-                    //editor.indentAuto(editor);
-                    setStatusBarMessage(LOADING_CONVERSATION_TO_KOTLIN_OK);
-=======
                     setStatusBarMessage(LOADING_CONVERTATION_TO_KOTLIN_OK);
->>>>>>> 9bfc596e
                 }
             }
         }
